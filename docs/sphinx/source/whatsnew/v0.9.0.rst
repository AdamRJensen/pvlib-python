--- conflicted
+++ resolved
@@ -237,13 +237,10 @@
 Requirements
 ~~~~~~~~~~~~
 * ``dataclasses`` is required for python 3.6 (:pull:`1076`)
-<<<<<<< HEAD
 * ``tables`` is now required instead of optional (:issue:`1286`, :pull:`1287`)
 * xarray, dask, and cdsapi are now optional requirements. (:pull:`1264`)
-=======
 * ``h5py`` is now a required dependency.  This replaces ``tables``, which was formerly
   an optional dependency.  (:pull:`1299`, :issue:`1252`, :issue:`1286`)
->>>>>>> 2f08db17
 
 Contributors
 ~~~~~~~~~~~~
