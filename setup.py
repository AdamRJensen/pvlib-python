--- conflicted
+++ resolved
@@ -32,11 +32,7 @@
 setuptools_kwargs = {
     'zip_safe': False,
     'install_requires': ['numpy >= 1.7.0',
-<<<<<<< HEAD
-                         'pandas >= 0.14.1',
-=======
                          'pandas >= 0.15',
->>>>>>> 69dff61a
                          'pytz',
                          'six',
                          ],
